<?xml version="1.0" encoding="utf-8"?>
<Dependencies>
  <ProductDependencies>
    <Dependency Name="Microsoft.DeveloperControlPlane.darwin-amd64" Version="0.1.60">
      <Uri>https://github.com/microsoft/usvc-apiserver</Uri>
      <Sha>67e0cb7547eb6b3c27fc12d94557b865640805ec</Sha>
    </Dependency>
    <Dependency Name="Microsoft.DeveloperControlPlane.darwin-arm64" Version="0.1.60">
      <Uri>https://github.com/microsoft/usvc-apiserver</Uri>
      <Sha>67e0cb7547eb6b3c27fc12d94557b865640805ec</Sha>
    </Dependency>
    <Dependency Name="Microsoft.DeveloperControlPlane.linux-amd64" Version="0.1.60">
      <Uri>https://github.com/microsoft/usvc-apiserver</Uri>
      <Sha>67e0cb7547eb6b3c27fc12d94557b865640805ec</Sha>
    </Dependency>
    <Dependency Name="Microsoft.DeveloperControlPlane.linux-arm64" Version="0.1.60">
      <Uri>https://github.com/microsoft/usvc-apiserver</Uri>
      <Sha>67e0cb7547eb6b3c27fc12d94557b865640805ec</Sha>
    </Dependency>
    <Dependency Name="Microsoft.DeveloperControlPlane.windows-386" Version="0.1.60">
      <Uri>https://github.com/microsoft/usvc-apiserver</Uri>
      <Sha>67e0cb7547eb6b3c27fc12d94557b865640805ec</Sha>
    </Dependency>
    <Dependency Name="Microsoft.DeveloperControlPlane.windows-amd64" Version="0.1.60">
      <Uri>https://github.com/microsoft/usvc-apiserver</Uri>
      <Sha>67e0cb7547eb6b3c27fc12d94557b865640805ec</Sha>
    </Dependency>
    <Dependency Name="Microsoft.DeveloperControlPlane.windows-arm64" Version="0.1.60">
      <Uri>https://github.com/microsoft/usvc-apiserver</Uri>
      <Sha>67e0cb7547eb6b3c27fc12d94557b865640805ec</Sha>
    </Dependency>
    <Dependency Name="Microsoft.Extensions.Http.Resilience" Version="9.0.0-preview.2.24157.4">
      <Uri>https://github.com/dotnet/extensions</Uri>
      <Sha>8dcff4ab2e8242d8264a027385a30f79c1888627</Sha>
    </Dependency>
    <Dependency Name="Microsoft.Extensions.Diagnostics.Testing" Version="9.0.0-preview.2.24157.4">
      <Uri>https://github.com/dotnet/extensions</Uri>
      <Sha>8dcff4ab2e8242d8264a027385a30f79c1888627</Sha>
    </Dependency>
    <Dependency Name="Microsoft.Extensions.Configuration.Abstractions" Version="9.0.0-preview.2.24128.5">
      <Uri>https://github.com/dotnet/runtime</Uri>
      <Sha>8e5e748c5c06d3e40244c725bd2124f06998f6c1</Sha>
    </Dependency>
    <Dependency Name="Microsoft.Extensions.Configuration.Binder" Version="9.0.0-preview.2.24128.5">
      <Uri>https://github.com/dotnet/runtime</Uri>
      <Sha>8e5e748c5c06d3e40244c725bd2124f06998f6c1</Sha>
    </Dependency>
    <Dependency Name="Microsoft.Extensions.DependencyInjection.Abstractions" Version="9.0.0-preview.2.24128.5">
      <Uri>https://github.com/dotnet/runtime</Uri>
      <Sha>8e5e748c5c06d3e40244c725bd2124f06998f6c1</Sha>
    </Dependency>
    <Dependency Name="Microsoft.Extensions.Hosting.Abstractions" Version="9.0.0-preview.2.24128.5">
      <Uri>https://github.com/dotnet/runtime</Uri>
      <Sha>8e5e748c5c06d3e40244c725bd2124f06998f6c1</Sha>
    </Dependency>
    <Dependency Name="Microsoft.Extensions.Hosting" Version="9.0.0-preview.2.24128.5">
      <Uri>https://github.com/dotnet/runtime</Uri>
      <Sha>8e5e748c5c06d3e40244c725bd2124f06998f6c1</Sha>
    </Dependency>
    <Dependency Name="Microsoft.Extensions.Http" Version="9.0.0-preview.2.24128.5">
      <Uri>https://github.com/dotnet/runtime</Uri>
      <Sha>8e5e748c5c06d3e40244c725bd2124f06998f6c1</Sha>
    </Dependency>
    <Dependency Name="Microsoft.Extensions.Logging.Abstractions" Version="9.0.0-preview.2.24128.5">
      <Uri>https://github.com/dotnet/runtime</Uri>
      <Sha>8e5e748c5c06d3e40244c725bd2124f06998f6c1</Sha>
    </Dependency>
    <Dependency Name="Microsoft.Extensions.Options" Version="9.0.0-preview.2.24128.5">
      <Uri>https://github.com/dotnet/runtime</Uri>
      <Sha>8e5e748c5c06d3e40244c725bd2124f06998f6c1</Sha>
    </Dependency>
    <Dependency Name="Microsoft.Extensions.Primitives" Version="9.0.0-preview.2.24128.5">
      <Uri>https://github.com/dotnet/runtime</Uri>
      <Sha>8e5e748c5c06d3e40244c725bd2124f06998f6c1</Sha>
    </Dependency>
    <Dependency Name="Microsoft.NET.Runtime.WorkloadTesting.Internal" Version="9.0.0-preview.3.24158.8">
      <Uri>https://github.com/dotnet/runtime</Uri>
      <Sha>54d318d6da76e409d4e865220d9923283d55a06d</Sha>
    </Dependency>
    <Dependency Name="Microsoft.AspNetCore.OpenApi" Version="9.0.0-preview.2.24128.4">
      <Uri>https://github.com/dotnet/aspnetcore</Uri>
      <Sha>e1ad9117a4dac3b0f5f2a7e2b10b43b7016379b9</Sha>
    </Dependency>
    <Dependency Name="Microsoft.AspNetCore.OutputCaching.StackExchangeRedis" Version="9.0.0-preview.2.24128.4">
      <Uri>https://github.com/dotnet/aspnetcore</Uri>
      <Sha>e1ad9117a4dac3b0f5f2a7e2b10b43b7016379b9</Sha>
    </Dependency>
    <Dependency Name="Microsoft.Extensions.Caching.StackExchangeRedis" Version="9.0.0-preview.2.24128.4">
      <Uri>https://github.com/dotnet/aspnetcore</Uri>
      <Sha>e1ad9117a4dac3b0f5f2a7e2b10b43b7016379b9</Sha>
    </Dependency>
    <Dependency Name="Microsoft.Extensions.Diagnostics.HealthChecks.EntityFrameworkCore" Version="9.0.0-preview.2.24128.4">
      <Uri>https://github.com/dotnet/aspnetcore</Uri>
      <Sha>e1ad9117a4dac3b0f5f2a7e2b10b43b7016379b9</Sha>
    </Dependency>
    <Dependency Name="Microsoft.Extensions.Diagnostics.HealthChecks" Version="9.0.0-preview.2.24128.4">
      <Uri>https://github.com/dotnet/aspnetcore</Uri>
      <Sha>e1ad9117a4dac3b0f5f2a7e2b10b43b7016379b9</Sha>
    </Dependency>
    <Dependency Name="Microsoft.Extensions.Features" Version="9.0.0-preview.2.24128.4">
      <Uri>https://github.com/dotnet/aspnetcore</Uri>
      <Sha>e1ad9117a4dac3b0f5f2a7e2b10b43b7016379b9</Sha>
    </Dependency>
    <Dependency Name="Microsoft.EntityFrameworkCore.Cosmos" Version="9.0.0-preview.2.24128.4">
      <Uri>https://github.com/dotnet/efcore</Uri>
      <Sha>a5f4f63c8b1ec3199a41319057a76a57c44a5429</Sha>
    </Dependency>
    <Dependency Name="Microsoft.EntityFrameworkCore.SqlServer" Version="9.0.0-preview.2.24128.4">
      <Uri>https://github.com/dotnet/efcore</Uri>
      <Sha>a5f4f63c8b1ec3199a41319057a76a57c44a5429</Sha>
    </Dependency>
    <Dependency Name="Microsoft.EntityFrameworkCore.Tools" Version="9.0.0-preview.2.24128.4">
      <Uri>https://github.com/dotnet/efcore</Uri>
      <Sha>a5f4f63c8b1ec3199a41319057a76a57c44a5429</Sha>
    </Dependency>
    <!-- Intermediate is necessary for source build. -->
    <Dependency Name="Microsoft.SourceBuild.Intermediate.source-build-reference-packages" Version="9.0.0-alpha.1.24101.2">
      <Uri>https://github.com/dotnet/source-build-reference-packages</Uri>
      <Sha>69b60d2af1775f374c91b3e52da02de6b7de1943</Sha>
      <SourceBuild RepoName="source-build-reference-packages" ManagedOnly="true" />
    </Dependency>
  </ProductDependencies>
  <ToolsetDependencies>
<<<<<<< HEAD
    <Dependency Name="Microsoft.DotNet.Arcade.Sdk" Version="9.0.0-beta.24172.4">
      <Uri>https://github.com/dotnet/arcade</Uri>
      <Sha>c936d1bc358744730613d8ce54bc3e0294e5ea56</Sha>
    </Dependency>
    <Dependency Name="Microsoft.DotNet.Build.Tasks.Installers" Version="9.0.0-beta.24172.4">
      <Uri>https://github.com/dotnet/arcade</Uri>
      <Sha>c936d1bc358744730613d8ce54bc3e0294e5ea56</Sha>
    </Dependency>
    <Dependency Name="Microsoft.DotNet.Build.Tasks.Workloads" Version="9.0.0-beta.24172.4">
      <Uri>https://github.com/dotnet/arcade</Uri>
      <Sha>c936d1bc358744730613d8ce54bc3e0294e5ea56</Sha>
    </Dependency>
    <Dependency Name="Microsoft.DotNet.Helix.Sdk" Version="9.0.0-beta.24172.4">
      <Uri>https://github.com/dotnet/arcade</Uri>
      <Sha>c936d1bc358744730613d8ce54bc3e0294e5ea56</Sha>
    </Dependency>
    <Dependency Name="Microsoft.DotNet.SharedFramework.Sdk" Version="9.0.0-beta.24172.4">
      <Uri>https://github.com/dotnet/arcade</Uri>
      <Sha>c936d1bc358744730613d8ce54bc3e0294e5ea56</Sha>
    </Dependency>
    <Dependency Name="Microsoft.DotNet.RemoteExecutor" Version="9.0.0-beta.24172.4">
      <Uri>https://github.com/dotnet/arcade</Uri>
      <Sha>c936d1bc358744730613d8ce54bc3e0294e5ea56</Sha>
    </Dependency>
    <Dependency Name="Microsoft.DotNet.XUnitExtensions" Version="9.0.0-beta.24172.4">
      <Uri>https://github.com/dotnet/arcade</Uri>
      <Sha>c936d1bc358744730613d8ce54bc3e0294e5ea56</Sha>
=======
    <Dependency Name="Microsoft.DotNet.Arcade.Sdk" Version="8.0.0-beta.24172.5">
      <Uri>https://github.com/dotnet/arcade</Uri>
      <Sha>ceb071c1060b8e6de404c065b4045442570caa18</Sha>
    </Dependency>
    <Dependency Name="Microsoft.DotNet.Build.Tasks.Installers" Version="8.0.0-beta.24172.5">
      <Uri>https://github.com/dotnet/arcade</Uri>
      <Sha>ceb071c1060b8e6de404c065b4045442570caa18</Sha>
    </Dependency>
    <Dependency Name="Microsoft.DotNet.Build.Tasks.Workloads" Version="8.0.0-beta.24172.5">
      <Uri>https://github.com/dotnet/arcade</Uri>
      <Sha>ceb071c1060b8e6de404c065b4045442570caa18</Sha>
    </Dependency>
    <Dependency Name="Microsoft.DotNet.Helix.Sdk" Version="8.0.0-beta.24172.5">
      <Uri>https://github.com/dotnet/arcade</Uri>
      <Sha>ceb071c1060b8e6de404c065b4045442570caa18</Sha>
    </Dependency>
    <Dependency Name="Microsoft.DotNet.SharedFramework.Sdk" Version="8.0.0-beta.24172.5">
      <Uri>https://github.com/dotnet/arcade</Uri>
      <Sha>ceb071c1060b8e6de404c065b4045442570caa18</Sha>
    </Dependency>
    <Dependency Name="Microsoft.DotNet.RemoteExecutor" Version="8.0.0-beta.24172.5">
      <Uri>https://github.com/dotnet/arcade</Uri>
      <Sha>ceb071c1060b8e6de404c065b4045442570caa18</Sha>
    </Dependency>
    <Dependency Name="Microsoft.DotNet.XUnitExtensions" Version="8.0.0-beta.24172.5">
      <Uri>https://github.com/dotnet/arcade</Uri>
      <Sha>ceb071c1060b8e6de404c065b4045442570caa18</Sha>
>>>>>>> a8df59e4
    </Dependency>
    <Dependency Name="Microsoft.DotNet.XliffTasks" Version="9.0.0-beta.24172.4">
      <Uri>https://github.com/dotnet/arcade</Uri>
      <Sha>c936d1bc358744730613d8ce54bc3e0294e5ea56</Sha>
    </Dependency>
    <!-- Intermediate is necessary for source build. -->
<<<<<<< HEAD
    <Dependency Name="Microsoft.SourceBuild.Intermediate.arcade" Version="9.0.0-beta.24172.4">
      <Uri>https://github.com/dotnet/arcade</Uri>
      <Sha>c936d1bc358744730613d8ce54bc3e0294e5ea56</Sha>
=======
    <Dependency Name="Microsoft.SourceBuild.Intermediate.arcade" Version="8.0.0-beta.24172.5">
      <Uri>https://github.com/dotnet/arcade</Uri>
      <Sha>ceb071c1060b8e6de404c065b4045442570caa18</Sha>
>>>>>>> a8df59e4
      <SourceBuild RepoName="arcade" ManagedOnly="true" />
    </Dependency>
  </ToolsetDependencies>
</Dependencies><|MERGE_RESOLUTION|>--- conflicted
+++ resolved
@@ -121,7 +121,6 @@
     </Dependency>
   </ProductDependencies>
   <ToolsetDependencies>
-<<<<<<< HEAD
     <Dependency Name="Microsoft.DotNet.Arcade.Sdk" Version="9.0.0-beta.24172.4">
       <Uri>https://github.com/dotnet/arcade</Uri>
       <Sha>c936d1bc358744730613d8ce54bc3e0294e5ea56</Sha>
@@ -149,50 +148,15 @@
     <Dependency Name="Microsoft.DotNet.XUnitExtensions" Version="9.0.0-beta.24172.4">
       <Uri>https://github.com/dotnet/arcade</Uri>
       <Sha>c936d1bc358744730613d8ce54bc3e0294e5ea56</Sha>
-=======
-    <Dependency Name="Microsoft.DotNet.Arcade.Sdk" Version="8.0.0-beta.24172.5">
-      <Uri>https://github.com/dotnet/arcade</Uri>
-      <Sha>ceb071c1060b8e6de404c065b4045442570caa18</Sha>
-    </Dependency>
-    <Dependency Name="Microsoft.DotNet.Build.Tasks.Installers" Version="8.0.0-beta.24172.5">
-      <Uri>https://github.com/dotnet/arcade</Uri>
-      <Sha>ceb071c1060b8e6de404c065b4045442570caa18</Sha>
-    </Dependency>
-    <Dependency Name="Microsoft.DotNet.Build.Tasks.Workloads" Version="8.0.0-beta.24172.5">
-      <Uri>https://github.com/dotnet/arcade</Uri>
-      <Sha>ceb071c1060b8e6de404c065b4045442570caa18</Sha>
-    </Dependency>
-    <Dependency Name="Microsoft.DotNet.Helix.Sdk" Version="8.0.0-beta.24172.5">
-      <Uri>https://github.com/dotnet/arcade</Uri>
-      <Sha>ceb071c1060b8e6de404c065b4045442570caa18</Sha>
-    </Dependency>
-    <Dependency Name="Microsoft.DotNet.SharedFramework.Sdk" Version="8.0.0-beta.24172.5">
-      <Uri>https://github.com/dotnet/arcade</Uri>
-      <Sha>ceb071c1060b8e6de404c065b4045442570caa18</Sha>
-    </Dependency>
-    <Dependency Name="Microsoft.DotNet.RemoteExecutor" Version="8.0.0-beta.24172.5">
-      <Uri>https://github.com/dotnet/arcade</Uri>
-      <Sha>ceb071c1060b8e6de404c065b4045442570caa18</Sha>
-    </Dependency>
-    <Dependency Name="Microsoft.DotNet.XUnitExtensions" Version="8.0.0-beta.24172.5">
-      <Uri>https://github.com/dotnet/arcade</Uri>
-      <Sha>ceb071c1060b8e6de404c065b4045442570caa18</Sha>
->>>>>>> a8df59e4
     </Dependency>
     <Dependency Name="Microsoft.DotNet.XliffTasks" Version="9.0.0-beta.24172.4">
       <Uri>https://github.com/dotnet/arcade</Uri>
       <Sha>c936d1bc358744730613d8ce54bc3e0294e5ea56</Sha>
     </Dependency>
     <!-- Intermediate is necessary for source build. -->
-<<<<<<< HEAD
     <Dependency Name="Microsoft.SourceBuild.Intermediate.arcade" Version="9.0.0-beta.24172.4">
       <Uri>https://github.com/dotnet/arcade</Uri>
       <Sha>c936d1bc358744730613d8ce54bc3e0294e5ea56</Sha>
-=======
-    <Dependency Name="Microsoft.SourceBuild.Intermediate.arcade" Version="8.0.0-beta.24172.5">
-      <Uri>https://github.com/dotnet/arcade</Uri>
-      <Sha>ceb071c1060b8e6de404c065b4045442570caa18</Sha>
->>>>>>> a8df59e4
       <SourceBuild RepoName="arcade" ManagedOnly="true" />
     </Dependency>
   </ToolsetDependencies>
