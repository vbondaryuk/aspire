--- conflicted
+++ resolved
@@ -3,15 +3,9 @@
   "name": "Application de démarrage .NET Aspire",
   "description": "Un modèle de projet pour créer une application .NET Aspire avec une interface Web Blazor et un service backend d'API Web, en utilisant éventuellement Redis pour la mise en cache.",
   "symbols/Framework/description": "Framework cible du projet.",
-<<<<<<< HEAD
-  "symbols/Framework/choices/net9.0/description": "Target net9.0",
-  "symbols/UseRedisCache/displayName": "_Utiliser Redis pour la mise en cache (nécessite Docker)",
-  "symbols/UseRedisCache/description": "Configure s'il faut configurer l'application pour utiliser Redis pour la mise en cache. Nécessite que Docker s'exécute localement.",
-=======
-  "symbols/Framework/choices/net8.0/description": "Cible net8.0",
+  "symbols/Framework/choices/net9.0/description": "Cible net9.0",
   "symbols/UseRedisCache/displayName": "_Use Redis pour la mise en cache (nécessite un runtime de conteneur pris en charge)",
   "symbols/UseRedisCache/description": "Configure s’il faut configurer l’application pour utiliser Redis pour la mise en cache. Nécessite un conteneur runtime supporté pour fonctionner localement, voir https://aka.ms/dotnet/aspire/containers pour plus de détails.",
->>>>>>> 353d7701
   "symbols/CreateTestsProject/displayName": "Créer un _projet de test",
   "symbols/CreateTestsProject/description": "Configure s’il faut créer un projet pour les tests d’intégration à l’aide du projet AppHost.",
   "symbols/appHostHttpPort/description": "Numéro de port à utiliser pour le point de terminaison HTTP dans launchSettings.json du projet AppHost.",
