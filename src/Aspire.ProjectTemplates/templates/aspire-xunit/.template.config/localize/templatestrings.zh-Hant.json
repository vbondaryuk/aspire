﻿{
  "author": "Microsoft",
  "name": ".NET Aspire Test Project (xUnit)",
<<<<<<< HEAD
  "description": "A project that contains xUnit.net integration tests of a .NET Aspire AppHost project.",
  "symbols/Framework/description": "The target framework for the project.",
  "symbols/Framework/choices/net9.0/description": "Target net9.0",
  "symbols/skipRestore/description": "If specified, skips the automatic restore of the project on create.",
  "postActions/restore/description": "Restore NuGet packages required by this project.",
  "postActions/restore/manualInstructions/default/text": "Run 'dotnet restore'"
=======
  "description": "包含 .NET Aspire AppHost 專案之 xUnit.net 整合測試的專案。",
  "symbols/Framework/description": "專案的目標 Framework。",
  "symbols/Framework/choices/net8.0/description": "目標 net8.0",
  "symbols/skipRestore/description": "若指定，會在建立時跳過專案的自動還原。",
  "postActions/restore/description": "還原此專案所需的 NuGet 套件。",
  "postActions/restore/manualInstructions/default/text": "執行 'dotnet restore'"
>>>>>>> a8df59e4
}<|MERGE_RESOLUTION|>--- conflicted
+++ resolved
@@ -1,19 +1,10 @@
 ﻿{
   "author": "Microsoft",
   "name": ".NET Aspire Test Project (xUnit)",
-<<<<<<< HEAD
-  "description": "A project that contains xUnit.net integration tests of a .NET Aspire AppHost project.",
-  "symbols/Framework/description": "The target framework for the project.",
-  "symbols/Framework/choices/net9.0/description": "Target net9.0",
-  "symbols/skipRestore/description": "If specified, skips the automatic restore of the project on create.",
-  "postActions/restore/description": "Restore NuGet packages required by this project.",
-  "postActions/restore/manualInstructions/default/text": "Run 'dotnet restore'"
-=======
   "description": "包含 .NET Aspire AppHost 專案之 xUnit.net 整合測試的專案。",
   "symbols/Framework/description": "專案的目標 Framework。",
-  "symbols/Framework/choices/net8.0/description": "目標 net8.0",
+  "symbols/Framework/choices/net9.0/description": "Target net9.0",
   "symbols/skipRestore/description": "若指定，會在建立時跳過專案的自動還原。",
   "postActions/restore/description": "還原此專案所需的 NuGet 套件。",
   "postActions/restore/manualInstructions/default/text": "執行 'dotnet restore'"
->>>>>>> a8df59e4
 }