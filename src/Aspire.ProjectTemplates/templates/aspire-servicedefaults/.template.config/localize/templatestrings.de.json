﻿{
  "author": "Microsoft",
<<<<<<< HEAD
  "name": ".NET Aspire Service Defaults",
  "description": "A project template for creating a .NET Aspire service defaults project.",
  "symbols/Framework/description": "The target framework for the project.",
  "symbols/Framework/choices/net9.0/description": "Target net9.0",
  "symbols/skipRestore/description": "If specified, skips the automatic restore of the project on create.",
  "postActions/restore/description": "Restore NuGet packages required by this project.",
  "postActions/restore/manualInstructions/default/text": "Run 'dotnet restore'"
=======
  "name": "Standardwerte für den .NET Aspire-Dienst",
  "description": "Eine Projektvorlage zum Erstellen eines Standardprojekts für den .NET Aspire-Dienst.",
  "symbols/Framework/description": "Das Zielframework für das Projekt.",
  "symbols/Framework/choices/net8.0/description": "Ziel net8.0",
  "symbols/skipRestore/description": "Wenn angegeben, wird die automatische Wiederherstellung des Projekts beim Erstellen übersprungen.",
  "postActions/restore/description": "„NuGet-Pakete“ wiederherstellen, die für dieses Projekt erforderlich sind.",
  "postActions/restore/manualInstructions/default/text": "\"dotnet restore\" ausführen"
>>>>>>> a8df59e4
}<|MERGE_RESOLUTION|>--- conflicted
+++ resolved
@@ -1,20 +1,10 @@
 ﻿{
   "author": "Microsoft",
-<<<<<<< HEAD
-  "name": ".NET Aspire Service Defaults",
-  "description": "A project template for creating a .NET Aspire service defaults project.",
-  "symbols/Framework/description": "The target framework for the project.",
-  "symbols/Framework/choices/net9.0/description": "Target net9.0",
-  "symbols/skipRestore/description": "If specified, skips the automatic restore of the project on create.",
-  "postActions/restore/description": "Restore NuGet packages required by this project.",
-  "postActions/restore/manualInstructions/default/text": "Run 'dotnet restore'"
-=======
   "name": "Standardwerte für den .NET Aspire-Dienst",
   "description": "Eine Projektvorlage zum Erstellen eines Standardprojekts für den .NET Aspire-Dienst.",
   "symbols/Framework/description": "Das Zielframework für das Projekt.",
-  "symbols/Framework/choices/net8.0/description": "Ziel net8.0",
+  "symbols/Framework/choices/net9.0/description": "Target net9.0",
   "symbols/skipRestore/description": "Wenn angegeben, wird die automatische Wiederherstellung des Projekts beim Erstellen übersprungen.",
   "postActions/restore/description": "„NuGet-Pakete“ wiederherstellen, die für dieses Projekt erforderlich sind.",
   "postActions/restore/manualInstructions/default/text": "\"dotnet restore\" ausführen"
->>>>>>> a8df59e4
 }